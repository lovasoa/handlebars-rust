--- conflicted
+++ resolved
@@ -20,8 +20,6 @@
             $in.len()
         );
     };
-<<<<<<< HEAD
-=======
 }
 
 #[cfg(test)]
@@ -37,7 +35,6 @@
                     .end() != $in.len()
         );
     };
->>>>>>> ac6d2cf6
 }
 
 #[cfg(test)]
